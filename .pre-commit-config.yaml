---
repos:
  - repo: meta
    hooks:
      - id: check-hooks-apply
      - id: check-useless-excludes
        # - id: identity  # Prints all files passed to pre-commits. Debugging.
  - repo: https://github.com/lyz-code/yamlfix
    rev: 1.17.0
    hooks:
      - id: yamlfix
  - repo: https://github.com/pre-commit/pre-commit-hooks
    rev: v4.6.0
    hooks:
      - id: check-added-large-files
        args:
          - --maxkb=1300
      - id: check-case-conflict
      - id: check-merge-conflict
      - id: check-vcs-permalinks
      - id: check-yaml
      - id: check-toml
      - id: debug-statements
      - id: end-of-file-fixer
      - id: fix-byte-order-marker
        types:
          - text
      - id: forbid-submodules
      - id: mixed-line-ending
        args:
          - --fix=lf
        description: Forces to replace line ending by the UNIX 'lf' character.
      - id: name-tests-test
        args:
          - --pytest-test-first
        exclude: ^tests/test_models/
      - id: no-commit-to-branch
        args:
          - --branch
          - main
      - id: trailing-whitespace
      - id: check-ast
      - id: check-docstring-first
  - repo: https://github.com/adrienverge/yamllint.git
    rev: v1.35.1
    hooks:
      - id: yamllint
  - repo: https://github.com/astral-sh/ruff-pre-commit
<<<<<<< HEAD
    rev: v0.5.2
=======
    rev: v0.6.4
>>>>>>> ff66bade
    hooks:
      # Run the linter.
      - id: ruff
        types_or:
          - python
          - pyi
          - jupyter
        args:
          - --fix
      # Run the formatter.
      - id: ruff-format
        types_or:
          - python
          - pyi
          - jupyter
  - repo: https://github.com/executablebooks/mdformat
    rev: 0.7.17
    hooks:
      - id: mdformat
        additional_dependencies:
          - mdformat-gfm
          - mdformat-gfm-alerts
          - mdformat-ruff
        args:
          - --wrap
          - '88'
        files: (README\.md)
  - repo: https://github.com/kynan/nbstripout
    rev: 0.7.1
    hooks:
      - id: nbstripout
        args:
          - --drop-empty-cells
          - --keep-output
  - repo: https://github.com/pre-commit/mirrors-mypy
    rev: v1.11.2
    hooks:
      - id: mypy
        files: src|tests
        additional_dependencies:
          - jax>=0.4.20
          - numpy
          - packaging
          - pandas-stubs
        args:
          - --config=pyproject.toml
ci:
  autoupdate_schedule: monthly
  skip:
    - mypy  # installing jax is not possible on pre-commit.ci due to size limits.<|MERGE_RESOLUTION|>--- conflicted
+++ resolved
@@ -46,11 +46,7 @@
     hooks:
       - id: yamllint
   - repo: https://github.com/astral-sh/ruff-pre-commit
-<<<<<<< HEAD
-    rev: v0.5.2
-=======
-    rev: v0.6.4
->>>>>>> ff66bade
+    rev: v0.6.5
     hooks:
       # Run the linter.
       - id: ruff
