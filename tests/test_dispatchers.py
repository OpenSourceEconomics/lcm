import itertools

import jax.numpy as jnp
import pytest
<<<<<<< HEAD
from lcm.dispatchers import allow_kwargs, convert_kwargs_to_args, productmap, spacemap
=======
from jax import config
from lcm.dispatchers import productmap, spacemap, vmap_1d
>>>>>>> f0723591
from numpy.testing import assert_array_almost_equal as aaae


def f(a, b, c):
    return jnp.sin(a) + jnp.cos(b) + jnp.tan(c)


def f2(b, a, c):
    return jnp.sin(a) + jnp.cos(b) + jnp.tan(c)


def g(a, b, c, d):
    return f(a, b, c) + jnp.log(d)


# ======================================================================================
# productmap
# ======================================================================================


@pytest.fixture()
def setup_productmap_f():
    return {
        "a": jnp.linspace(-5, 5, 10),
        "b": jnp.linspace(0, 3, 7),
        "c": jnp.linspace(1, 5, 5),
    }


@pytest.fixture()
def expected_productmap_f():
    grids = {
        "a": jnp.linspace(-5, 5, 10),
        "b": jnp.linspace(0, 3, 7),
        "c": jnp.linspace(1, 5, 5),
    }

    helper = jnp.array(list(itertools.product(*grids.values()))).T
    return f(*helper).reshape(10, 7, 5)


@pytest.fixture()
def setup_productmap_g():
    return {
        "a": jnp.linspace(-5, 5, 10),
        "b": jnp.linspace(0, 3, 7),
        "c": jnp.linspace(1, 5, 5),
        "d": jnp.linspace(1, 3, 4),
    }


@pytest.fixture()
def expected_productmap_g():
    grids = {
        "a": jnp.linspace(-5, 5, 10),
        "b": jnp.linspace(0, 3, 7),
        "c": jnp.linspace(1, 5, 5),
        "d": jnp.linspace(1, 3, 4),
    }

    helper = jnp.array(list(itertools.product(*grids.values()))).T
    return g(*helper).reshape(10, 7, 5, 4)


@pytest.mark.parametrize(
    ("func", "args", "grids", "expected"),
    [
        (f, ["a", "b", "c"], "setup_productmap_f", "expected_productmap_f"),
        (g, ["a", "b", "c", "d"], "setup_productmap_g", "expected_productmap_g"),
    ],
)
def test_productmap_with_all_arguments_mapped(func, args, grids, expected, request):
    grids = request.getfixturevalue(grids)
    expected = request.getfixturevalue(expected)

    decorated = productmap(func, args)
    calculated_args = decorated(*grids.values())
    calculated_kwargs = decorated(**grids)

    aaae(calculated_args, expected)
    aaae(calculated_kwargs, expected)


def test_productmap_different_func_order(setup_productmap_f):
    decorated_f = productmap(f, ["a", "b", "c"])
    expected = decorated_f(*setup_productmap_f.values())

    decorated_f2 = productmap(f2, ["a", "b", "c"])
    calculated_f2_kwargs = decorated_f2(**setup_productmap_f)

    aaae(calculated_f2_kwargs, expected)


def test_productmap_change_arg_order(setup_productmap_f, expected_productmap_f):
    expected = jnp.transpose(expected_productmap_f, (1, 0, 2))

    decorated = productmap(f, ["b", "a", "c"])
    calculated = decorated(**setup_productmap_f)

    aaae(calculated, expected)


def test_productmap_with_all_arguments_mapped_some_len_one():
    grids = {
        "a": jnp.array([1]),
        "b": jnp.array([2]),
        "c": jnp.linspace(1, 5, 5),
    }

    helper = jnp.array(list(itertools.product(*grids.values()))).T

    expected = f(*helper).reshape(1, 1, 5)

    decorated = productmap(f, ["a", "b", "c"])
    calculated = decorated(*grids.values())
    aaae(calculated, expected)


def test_productmap_with_all_arguments_mapped_some_scalar():
    grids = {
        "a": 1,
        "b": 2,
        "c": jnp.linspace(1, 5, 5),
    }

    decorated = productmap(f, ["a", "b", "c"])
    with pytest.raises(ValueError, match="vmap was requested to map its argument"):
        decorated(*grids.values())


def test_productmap_with_some_arguments_mapped():
    grids = {
        "a": jnp.linspace(-5, 5, 10),
        "b": 1,
        "c": jnp.linspace(1, 5, 5),
    }

    helper = jnp.array(list(itertools.product(grids["a"], [grids["b"]], grids["c"]))).T

    expected = f(*helper).reshape(10, 5)

    decorated = productmap(f, ["a", "c"])
    calculated = decorated(*grids.values())
    aaae(calculated, expected)


def test_productmap_with_some_argument_mapped_twice():
    error_msg = "Same argument provided more than once."
    with pytest.raises(ValueError, match=error_msg):
        productmap(f, ["a", "a", "c"])


# ======================================================================================
# spacemap
# ======================================================================================


@pytest.fixture()
def setup_spacemap():
    value_grid = {
        "a": jnp.array([1.0, 2, 3]),
        "b": jnp.array([3.0, 4]),
    }

    sparse_values = {
        "c": jnp.array([7.0, 8, 9, 10]),
        "d": jnp.array([9.0, 10, 11, 12, 13]),
    }

    helper = jnp.array(list(itertools.product(*sparse_values.values()))).T

    combination_grid = {
        "c": helper[0],
        "d": helper[1],
    }
    return value_grid, combination_grid


@pytest.fixture()
def expected_spacemap():
    value_grid = {
        "a": jnp.array([1.0, 2, 3]),
        "b": jnp.array([3.0, 4]),
    }

    combination_grid = {
        "c": jnp.array([7.0, 8, 9, 10]),
        "d": jnp.array([9.0, 10, 11, 12, 13]),
    }

    all_grids = {**value_grid, **combination_grid}
    helper = jnp.array(list(itertools.product(*all_grids.values()))).T

    return g(*helper).reshape(3, 2, 4 * 5)


@pytest.mark.parametrize("dense_first", [True, False])
def test_spacemap_all_arguments_mapped(setup_spacemap, expected_spacemap, dense_first):
    dense_vars, sparse_vars = setup_spacemap

    decorated = spacemap(
        g,
        list(dense_vars),
        list(sparse_vars),
        dense_first=dense_first,
    )
    calculated = decorated(**dense_vars, **sparse_vars)

    if dense_first:
        aaae(calculated, expected_spacemap)
    else:
        aaae(calculated, jnp.transpose(expected_spacemap, axes=(2, 0, 1)))


@pytest.mark.parametrize(
    ("error_msg", "dense_vars", "sparse_vars"),
    [
        (
            "dense_vars and sparse_vars overlap",
            ["a", "b"],
            ["a", "c", "d"],
        ),
        (
            "Same argument provided more than once.",
            ["a", "a", "b"],
            ["c", "d"],
        ),
    ],
)
def test_spacemap_arguments_overlap(error_msg, dense_vars, sparse_vars):
    with pytest.raises(ValueError, match=error_msg):
        spacemap(g, dense_vars, sparse_vars, dense_first=True)


# ======================================================================================
<<<<<<< HEAD
# convert kwargs to args
# ======================================================================================


def test_convert_kwargs_to_args():
    kwargs = {"a": 1, "b": 2, "c": 3}
    parameters = ["c", "a", "b"]
    exp = [3, 1, 2]
    got = convert_kwargs_to_args(kwargs, parameters)
    assert got == exp


# ======================================================================================
# allow kwargs
# ======================================================================================


def test_allow_kwargs():
    def f(a, /, b):
        # a is positional-only
        return a + b

    with pytest.raises(TypeError):
        f(a=1, b=2)

    assert allow_kwargs(f)(a=1, b=2) == 3
=======
# vmap_1d
# ======================================================================================


def test_vmap_1d():
    def func(a, b, c):
        return c * (a + b)

    vmapped = vmap_1d(func, variables=["a", "b"])
    a = jnp.array([1, 2])
    got = vmapped(a=a, b=a, c=-1)
    exp = jnp.array([-2, -4])

    aaae(got, exp)


def test_vmap_1d_error():
    with pytest.raises(ValueError, match="Same argument provided more than once."):
        vmap_1d(None, variables=["a", "a"])
>>>>>>> f0723591
<|MERGE_RESOLUTION|>--- conflicted
+++ resolved
@@ -2,12 +2,8 @@
 
 import jax.numpy as jnp
 import pytest
-<<<<<<< HEAD
-from lcm.dispatchers import allow_kwargs, convert_kwargs_to_args, productmap, spacemap
-=======
+from lcm.dispatchers import allow_kwargs, convert_kwargs_to_args, productmap, spacemap, vmap_1d
 from jax import config
-from lcm.dispatchers import productmap, spacemap, vmap_1d
->>>>>>> f0723591
 from numpy.testing import assert_array_almost_equal as aaae
 
 
@@ -243,7 +239,6 @@
 
 
 # ======================================================================================
-<<<<<<< HEAD
 # convert kwargs to args
 # ======================================================================================
 
@@ -270,7 +265,9 @@
         f(a=1, b=2)
 
     assert allow_kwargs(f)(a=1, b=2) == 3
-=======
+
+
+# ======================================================================================
 # vmap_1d
 # ======================================================================================
 
@@ -289,5 +286,4 @@
 
 def test_vmap_1d_error():
     with pytest.raises(ValueError, match="Same argument provided more than once."):
-        vmap_1d(None, variables=["a", "a"])
->>>>>>> f0723591
+        vmap_1d(None, variables=["a", "a"])