--- conflicted
+++ resolved
@@ -470,24 +470,15 @@
             discrete and dense choices.
 
     """
-<<<<<<< HEAD
-    dense_vars = variable_info.query(
-        "is_dense & ~is_state & ~(is_choice & is_continuous)",
-=======
     discrete_dense_choice_vars = variable_info.query(
         "~is_continuous & is_dense & is_choice",
->>>>>>> d33a1e54
     ).index.tolist()
 
     choice_vars = set(variable_info.query("is_choice").index.tolist())
 
     # We add 1 because the first dimension corresponds to the sparse state variables
-<<<<<<< HEAD
-    choice_indices = [i + 1 for i, ax in enumerate(dense_vars) if ax in choice_vars]
-=======
     choice_indices = [
         i + 1 for i, ax in enumerate(discrete_dense_choice_vars) if ax in choice_vars
     ]
->>>>>>> d33a1e54
 
     return None if not choice_indices else tuple(choice_indices)