import functools
import inspect
import textwrap

import networkx as nx


def concatenate_functions(functions, targets, return_dict: bool = False):
    """Combine functions to one function that generates target.

    Functions can depend on the output of other functions as inputs, as long as the
    dependencies can be described by a directed acyclic graph (DAG).

    Functions that are not required to produce the target will simply be ignored.

    The arguments of the combined function are all arguments of relevant functions
    that are not themselves function names.

    Args:
        functions (dict or list): Dict or list of functions. If a list, the function
            name is inferred from the __name__ attribute of the entries. If a dict,
            the name of the function is set to the dictionary key.
        targets (str): Name of the function that produces the target or list of such
            function names.
        return_dict (bool, optional): Whether the function should return a dictionary
            with node names as keys or just the values as a tuple for multiple outputs.

    Returns:
        function: A function that produces target when called with suitable arguments.

    """
    functions, targets, single_target = _check_and_process_inputs(functions, targets)
    raw_dag = _create_complete_dag(functions)
    dag = _limit_dag_to_targets_and_their_ancestors(raw_dag, targets)
    signature = _get_signature(functions, dag)
    exec_info = _create_execution_info(functions, dag)
    if single_target:
        concatenated = _create_concatenated_function_single_target(exec_info, signature)
    else:
<<<<<<< HEAD
        concatenated = _create_concatenated_function_multi_target_tuple(
            exec_info, signature, targets
=======
        concatenated = _create_concatenated_function_multi_target(
            exec_info, signature, targets, return_dict
>>>>>>> 3bb12add
        )
    return concatenated


def get_ancestors(functions, targets, include_target=False):
    """Build a DAG and extract all ancestors of target.

    Args:
        functions (dict or list): Dict or list of functions. If a list, the function
            name is inferred from the __name__ attribute of the entries. If a dict,
            with node names as keys or just the values as a tuple for multiple outputs.
        targets (str): Name of the function that produces the target function.
        include_target (bool): Whether to include the target as its own ancestor.

    Returns:
        set: The ancestors

    """
    functions, targets, _ = _check_and_process_inputs(functions, targets)
    raw_dag = _create_complete_dag(functions)
    dag = _limit_dag_to_targets_and_their_ancestors(raw_dag, targets)

    ancestors = set()
    for target in targets:
        ancestors = ancestors.union(nx.ancestors(dag, target))
        if include_target:
            ancestors.add(target)
    return ancestors


def _check_and_process_inputs(functions, targets):
    if isinstance(functions, (list, tuple)):
        functions = {func.__name__: func for func in functions}

    single_target = isinstance(targets, str)
    if single_target:
        targets = [targets]

    not_strings = [target for target in targets if not isinstance(target, str)]
    if not_strings:
        raise ValueError(
            f"Targets must be strings. The following targets are not: {not_strings}"
        )

    # to-do: add typo suggestions via fuzzywuzzy, see estimagic
    targets_not_in_functions = set(targets) - set(functions)
    if targets_not_in_functions:
        formatted = _format_list_linewise(targets_not_in_functions)
        raise ValueError(
            f"The following targets have no corresponding function:\n{formatted}"
        )

    return functions, targets, single_target


def _create_complete_dag(functions):
    """Create the complete DAG.

    This DAG is constructed from all functions and not pruned by specified root nodes or
    targets.

    Args:
        functions (dict): Dictionary containing functions to build the DAG.

    Returns:
        networkx.DiGraph: The complete DAG

    """
    functions_arguments_dict = {
        name: list(inspect.signature(function).parameters)
        for name, function in functions.items()
    }
    dag = nx.DiGraph(functions_arguments_dict).reverse()

    return dag


def _limit_dag_to_targets_and_their_ancestors(dag, targets):
    """Limit DAG to targets and their ancestors.

    Args:
        dag (networkx.DiGraph): The complete DAG.
        targets (str): Variable of interest.

    Returns:
        networkx.DiGraph: The pruned DAG.

    """
    used_nodes = set(targets)
    for target in targets:
        used_nodes = used_nodes | set(nx.ancestors(dag, target))

    all_nodes = set(dag.nodes)

    unused_nodes = all_nodes - used_nodes

    dag.remove_nodes_from(unused_nodes)

    return dag


def _get_signature(functions, dag):
    """Create the signature of the concatenated function.

    Args:
        functions (dict): Dictionary containing functions to build the DAG.
        dag (networkx.DiGraph): The complete DAG.

    Returns:
        inspect.Signature: The signature of the concatenated function.

    """
    function_names = set(functions)
    all_nodes = set(dag.nodes)
    arguments = sorted(all_nodes - function_names)

    parameter_objects = []
    for arg in arguments:
        parameter_objects.append(
            inspect.Parameter(name=arg, kind=inspect.Parameter.POSITIONAL_OR_KEYWORD)
        )

    sig = inspect.Signature(parameters=parameter_objects)
    return sig


def _create_execution_info(functions, dag):
    """Create a dictionary with all information needed to execute relevant functions.

    Args:
        functions (dict): Dictionary containing functions to build the DAG.
        dag (networkx.DiGraph): The complete DAG.

    Returns:
        dict: Dictionary with functions and their arguments for each node in the dag.
            The functions are already in topological_sort order.

    """
    out = {}
    for node in nx.topological_sort(dag):
        if node in functions:
            info = {}
            info["func"] = functions[node]
            info["arguments"] = list(inspect.signature(functions[node]).parameters)

            out[node] = info
    return out


def _create_concatenated_function_single_target(execution_info, signature):
    """Create a concatenated function object with correct signature.

    Args:
        execution_info (dict): Dictionary with functions and their arguments for each
            node in the dag. The functions are already in topological_sort order.
        signature (inspect.Signature)): The signature of the concatenated function.

    Returns:
        callable: The concatenated function

    """
    parameters = sorted(signature.parameters)

    def concatenated(*args, **kwargs):
        results = {**dict(zip(parameters, args)), **kwargs}
        for name, info in execution_info.items():
            arguments = _dict_subset(results, info["arguments"])
            result = info["func"](**arguments)
            results[name] = result
        return result

    concatenated.__signature__ = signature

    return concatenated


<<<<<<< HEAD
def _create_concatenated_function_multi_target_tuple(
    execution_info, signature, targets
=======
def _create_concatenated_function_multi_target(
    execution_info, signature, targets, return_dict: bool
>>>>>>> 3bb12add
):
    """Create a concatenated function object with correct signature.

    Args:
        execution_info (dict): Dictionary with functions and their arguments for each
            node in the dag. The functions are already in topological_sort order.
        signature (inspect.Signature)): The signature of the concatenated function.
        targets (list): List that is used to determine what is returned and the
            order of the outputs.
        return_dict (bool): Whether the function should return a dictionary
            with node names as keys or just the values as a tuple for multiple outputs.

    Returns:
        callable: The concatenated function

    """
    parameters = sorted(signature.parameters)

    def concatenated(*args, **kwargs):
        results = {**dict(zip(parameters, args)), **kwargs}
        for name, info in execution_info.items():
            arguments = _dict_subset(results, info["arguments"])
            result = info["func"](**arguments)
            results[name] = result

        out = {target: results[target] for target in targets}
        return out

    concatenated.__signature__ = signature

    if not return_dict:
        concatenated = _convert_dict_output_to_tuple(concatenated)

    return concatenated


def _create_concatenated_function_multi_target_dict(execution_info, signature, targets):
    """Create a concatenated function object with correct signature.

    Args:
        execution_info (dict): Dictionary with functions and their arguments for each
            node in the dag. The functions are already in topological_sort order.
        signature (inspect.Signature)): The signature of the concatenated function.
        targets (list): List that is used to determine what is returned and the
            order of the outputs.

    Returns:
        callable: The concatenated function

    """
    parameters = sorted(signature.parameters)

    def concatenated(*args, **kwargs):
        results = {**dict(zip(parameters, args)), **kwargs}
        for name, info in execution_info.items():
            arguments = _dict_subset(results, info["arguments"])
            result = info["func"](**arguments)
            results[name] = result

        out = _dict_subset(results, targets)

        return out

    concatenated.__signature__ = signature

    return concatenated


def _dict_subset(dictionary, keys):
    """Reduce dictionary to keys."""
    return {k: dictionary[k] for k in keys}


def _convert_dict_output_to_tuple(func):
    @functools.wraps(func)
    def wrapped(*args, **kwargs):
        return tuple(func(*args, **kwargs).values())

    return wrapped


def _format_list_linewise(list_):
    formatted_list = '",\n    "'.join(list_)
    return textwrap.dedent(
        """
        [
            "{formatted_list}",
        ]
        """
    ).format(formatted_list=formatted_list)<|MERGE_RESOLUTION|>--- conflicted
+++ resolved
@@ -37,13 +37,8 @@
     if single_target:
         concatenated = _create_concatenated_function_single_target(exec_info, signature)
     else:
-<<<<<<< HEAD
-        concatenated = _create_concatenated_function_multi_target_tuple(
-            exec_info, signature, targets
-=======
         concatenated = _create_concatenated_function_multi_target(
             exec_info, signature, targets, return_dict
->>>>>>> 3bb12add
         )
     return concatenated
 
@@ -220,13 +215,11 @@
     return concatenated
 
 
-<<<<<<< HEAD
-def _create_concatenated_function_multi_target_tuple(
-    execution_info, signature, targets
-=======
 def _create_concatenated_function_multi_target(
-    execution_info, signature, targets, return_dict: bool
->>>>>>> 3bb12add
+    execution_info,
+    signature,
+    targets,
+    return_dict,
 ):
     """Create a concatenated function object with correct signature.
 
@@ -259,38 +252,6 @@
 
     if not return_dict:
         concatenated = _convert_dict_output_to_tuple(concatenated)
-
-    return concatenated
-
-
-def _create_concatenated_function_multi_target_dict(execution_info, signature, targets):
-    """Create a concatenated function object with correct signature.
-
-    Args:
-        execution_info (dict): Dictionary with functions and their arguments for each
-            node in the dag. The functions are already in topological_sort order.
-        signature (inspect.Signature)): The signature of the concatenated function.
-        targets (list): List that is used to determine what is returned and the
-            order of the outputs.
-
-    Returns:
-        callable: The concatenated function
-
-    """
-    parameters = sorted(signature.parameters)
-
-    def concatenated(*args, **kwargs):
-        results = {**dict(zip(parameters, args)), **kwargs}
-        for name, info in execution_info.items():
-            arguments = _dict_subset(results, info["arguments"])
-            result = info["func"](**arguments)
-            results[name] = result
-
-        out = _dict_subset(results, targets)
-
-        return out
-
-    concatenated.__signature__ = signature
 
     return concatenated
 
