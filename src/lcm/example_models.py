--- conflicted
+++ resolved
@@ -164,8 +164,7 @@
         },
         "lagged_retirement": {"options": [0, 1]},
     },
-<<<<<<< HEAD
-    "n_periods": 20,
+    "n_periods": 3,
 }
 
 
@@ -189,7 +188,4 @@
         },
     },
     "n_periods": 20,
-=======
-    "n_periods": 3,
->>>>>>> 52b03f7c
 }