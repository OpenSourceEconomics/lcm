"""Define example model specifications."""
import jax.numpy as jnp

<<<<<<< HEAD
=======
RETIREMENT_AGE = 65


>>>>>>> aaa4c961
def phelps_deaton_utility_with_shock(
    consumption,
    working,
    delta,
    additive_utility_shock,
):
    return jnp.log(consumption) + additive_utility_shock - delta * working


def phelps_deaton_utility(consumption, working, delta):
    return jnp.log(consumption) - delta * working


def phelps_deaton_utility_with_filter(
    consumption,
    working,
    delta,
    lagged_retirement,  # noqa: ARG001
):
    return jnp.log(consumption) - delta * working


def working(retirement):
    return 1 - retirement


def next_wealth_with_shock(
    wealth,
    consumption,
    working,
    wage,
    wage_shock,
    interest_rate,
):
    return interest_rate * (wealth - consumption) + wage * wage_shock * working


def next_wealth(wealth, consumption, wage, working, interest_rate):
    return (1 + interest_rate) * (wealth - consumption) + wage * working


def next_wealth_constraint(next_wealth):
    return next_wealth >= 0


def consumption_constraint(consumption, wealth):
    return wealth >= consumption


def age(period):
    return period + 18


def mandatory_retirement_filter(retirement, age):
    return jnp.logical_or(retirement == 1, age < RETIREMENT_AGE)


def absorbing_retirement_filter(retirement, lagged_retirement):
    return jnp.logical_or(retirement == 1, lagged_retirement == 0)


PHELPS_DEATON = {
    "functions": {
        "utility": phelps_deaton_utility,
        "next_wealth": next_wealth,
        "consumption_constraint": consumption_constraint,
        "working": working,
    },
    "choices": {
        "retirement": {"options": [0, 1]},
        "consumption": {
            "grid_type": "linspace",
            "start": 1,
            "stop": 100,
            "n_points": 11,
        },
    },
    "states": {
        "wealth": {"grid_type": "linspace", "start": 0, "stop": 100, "n_points": 11},
    },
    "n_periods": 20,
}


PHELPS_DEATON_WITH_SHOCKS = {
    **PHELPS_DEATON,
    "functions": {
        "utility": phelps_deaton_utility_with_shock,
        "next_wealth": next_wealth_with_shock,
        "next_wealth_constraint": next_wealth_constraint,
        "working": working,
    },
    "shocks": {
        "wage_shock": "lognormal",
        # special name to signal that this shock can be set to zero to calculate
        # expected utility
        "additive_utility_shock": "extreme_value",
    },
}


PHELPS_DEATON_WITH_FILTERS = {
    "functions": {
        "utility": phelps_deaton_utility_with_filter,
        "next_wealth": next_wealth,
        "next_wealth_constraint": next_wealth_constraint,
        "working": working,
        "absorbing_retirement_filter": absorbing_retirement_filter,
        "next_lagged_retirement": lambda retirement: retirement,
    },
    "choices": {
        "retirement": {"options": [0, 1]},
        "consumption": {
            "grid_type": "linspace",
            "start": 1,
            "stop": 100,
            "n_points": 11,
        },
    },
    "states": {
        "wealth": {"grid_type": "linspace", "start": 0, "stop": 100, "n_points": 11},
        "lagged_retirement": {"options": [0, 1]},
    },
    "n_periods": 20,
}

PHELPS_DEATON_NO_BORROWING = {
    "functions": {
        "utility": phelps_deaton_utility_with_filter,
        "next_wealth": next_wealth,
        "next_wealth_constraint": next_wealth_constraint,
        "consumption_constraint": consumption_constraint,
        "working": working,
        "absorbing_retirement_filter": absorbing_retirement_filter,
        "next_lagged_retirement": lambda retirement: retirement,
    },
    "choices": {
        "retirement": {"options": [0, 1]},
        "consumption": {
            "grid_type": "linspace",
            "start": 1,
            "stop": 100,
            "n_points": 11,
        },
    },
    "states": {
        "wealth": {"grid_type": "linspace", "start": 0, "stop": 100, "n_points": 11},
        "lagged_retirement": {"options": [0, 1]},
    },
    "n_periods": 20,
}<|MERGE_RESOLUTION|>--- conflicted
+++ resolved
@@ -1,12 +1,10 @@
 """Define example model specifications."""
 import jax.numpy as jnp
 
-<<<<<<< HEAD
-=======
+
 RETIREMENT_AGE = 65
 
 
->>>>>>> aaa4c961
 def phelps_deaton_utility_with_shock(
     consumption,
     working,
